use wayrs_client::protocol::*;
use wayrs_client::{EventCtx, IoMode};
use wayrs_protocols::wlr_gamma_control_unstable_v1::*;

use anyhow::Result;

use wayrs_client::cstr;
use wayrs_client::global::*;
use wayrs_client::proxy::Proxy;
use wayrs_client::Connection;

use std::cell::RefCell;
use std::io::ErrorKind;
use std::os::fd::{AsRawFd, RawFd};
use std::rc::Rc;

use crate::color::{colorramp_fill, Color};
<<<<<<< HEAD
use crate::dbus_server::RootServer;

#[derive(Debug)]
pub enum Request {
    SetColor { color: Color, output_name: String },
}

pub async fn run(
    mut rx: mpsc::Receiver<Request>,
    tx: mpsc::Sender<Request>,
    mut instance: zbus::Connection,
    root_server: RootServer,
) -> Result<()> {
    let (mut conn, globals) = Connection::async_connect_and_collect_globals().await?;
    conn.add_registry_cb(wl_registry_cb);
=======
use crate::dbus_server::DbusServer;
use crate::State;

pub struct Wayland {
    conn: Connection<State>,
}

impl AsRawFd for Wayland {
    fn as_raw_fd(&self) -> RawFd {
        self.conn.as_raw_fd()
    }
}
>>>>>>> 3932646a

impl Wayland {
    pub fn new(dbus_server: Rc<RefCell<DbusServer>>) -> Result<(Self, State)> {
        let (mut conn, globals) = Connection::connect_and_collect_globals()?;
        conn.add_registry_cb(wl_registry_cb);

<<<<<<< HEAD
    let outputs = globals
        .iter()
        .filter(|g| g.is::<WlOutput>())
        .map(|output| Output::bind(&mut conn, output, gamma_manager))
        .collect();

    let mut state = State {
        color: Default::default(),
        outputs,
        gamma_manager,
        new_output_names: Vec::new(),
        output_names_to_delete: Vec::new(),
    };

    loop {
        conn.async_flush().await?;

        tokio::select! {
            recv_events = conn.async_recv_events() => {
                recv_events?;
                conn.dispatch_events(&mut state);
                while let Some(output_name) = state.new_output_names.pop() {
                    root_server.add_output(&mut instance, tx.clone(), output_name).await?;
                }
                while let Some(output_name) = state.output_names_to_delete.pop() {
                    root_server.remove_output(&mut instance, output_name).await?;
                }
            }
            Some(request) = rx.recv() => {
                let Request::SetColor { color, output_name } = request;
                state.color = color;
                state
                    .outputs
                    .iter_mut()
                    .filter(|o| o.name.as_ref() == Some(&output_name))
                    .try_for_each(|o| o.set_color(&mut conn, color))?;
=======
        let gamma_manager = globals.bind(&mut conn, 1)?;

        let outputs = globals
            .iter()
            .filter(|g| g.is::<WlOutput>())
            .map(|output| Rc::new(RefCell::new(Output::bind(&mut conn, output, gamma_manager))))
            .collect();

        let state = State {
            outputs,
            gamma_manager,
            dbus_server,
        };

        conn.flush(IoMode::Blocking)?;

        Ok((Self { conn }, state))
    }

    pub fn poll(&mut self, state: &mut State) -> Result<()> {
        match self.conn.recv_events(IoMode::NonBlocking) {
            Ok(()) => self.conn.dispatch_events(state),
            Err(e) if e.kind() == ErrorKind::WouldBlock => (),
            Err(e) => return Err(e.into()),
        }

        for output in &state.outputs {
            let mut output = output.borrow_mut();
            if output.color_changed {
                output.update_displayed_color(&mut self.conn)?;
>>>>>>> 3932646a
            }
        }
        self.conn.flush(IoMode::Blocking)?;
        Ok(())
    }
}

#[derive(Debug)]
<<<<<<< HEAD
struct State {
    color: Color,
    outputs: Vec<Output>,
    gamma_manager: ZwlrGammaControlManagerV1,
    new_output_names: Vec<String>,
    output_names_to_delete: Vec<String>,
}

#[derive(Debug)]
struct Output {
=======
pub struct Output {
>>>>>>> 3932646a
    reg_name: u32,
    wl: WlOutput,
    name: Option<String>,
    color: Color,
    gamma_control: ZwlrGammaControlV1,
    ramp_size: usize,
    color_changed: bool,
}

impl Output {
    fn bind(
        conn: &mut Connection<State>,
        global: &Global,
        gamma_manager: ZwlrGammaControlManagerV1,
    ) -> Self {
        eprintln!("New output: {}", global.name);
        let output = global.bind_with_cb(conn, 4, wl_output_cb).unwrap();
        Self {
            reg_name: global.name,
            wl: output,
            name: None,
            color: Default::default(),
            gamma_control: gamma_manager.get_gamma_control_with_cb(conn, output, gamma_control_cb),
            ramp_size: 0,
            color_changed: true,
        }
    }

    fn destroy(self, conn: &mut Connection<State>) {
        eprintln!("Output {} removed", self.reg_name);
        self.gamma_control.destroy(conn);
        if self.wl.version() >= 3 {
            self.wl.release(conn);
        }
    }

    pub fn reg_name(&self) -> u32 {
        self.reg_name
    }

    pub fn name(&self) -> &str {
        self.name.as_ref().unwrap()
    }

    pub fn color(&self) -> Color {
        self.color
    }

    pub fn color_changed(&self) -> bool {
        self.color_changed
    }

    pub fn set_color(&mut self, color: Color) {
        if self.ramp_size == 0 || color == self.color {
            return;
        }

        self.color = color;
        self.color_changed = true;
    }

    fn update_displayed_color(&mut self, conn: &mut Connection<State>) -> Result<()> {
        if self.ramp_size == 0 {
            return Ok(());
        }

        let file = shmemfdrs2::create_shmem(cstr!("/ramp-buffer"))?;
        file.set_len(self.ramp_size as u64 * 6)?;
        let mut mmap = unsafe { memmap2::MmapMut::map_mut(&file)? };
        let buf = bytemuck::cast_slice_mut::<u8, u16>(&mut mmap);
        let (r, rest) = buf.split_at_mut(self.ramp_size);
        let (g, b) = rest.split_at_mut(self.ramp_size);
        colorramp_fill(r, g, b, self.ramp_size, self.color);
        self.gamma_control.set_gamma(conn, file.into());

        self.color_changed = false;
        Ok(())
    }
}

fn wl_registry_cb(conn: &mut Connection<State>, state: &mut State, event: &wl_registry::Event) {
    match event {
        wl_registry::Event::Global(global) if global.is::<WlOutput>() => {
            let mut output = Output::bind(conn, global, state.gamma_manager);
            output.set_color(state.color());
            output.update_displayed_color(conn).unwrap();
            state.outputs.push(Rc::new(RefCell::new(output)));
        }
        wl_registry::Event::GlobalRemove(name) => {
            if let Some(output_index) = state
                .outputs
                .iter()
                .position(|o| o.borrow().reg_name == *name)
            {
                if let Some(output_name) = &state.outputs[output_index].borrow().name {
                    state.dbus_server.borrow_mut().remove_output(&output_name);
                }
                let output = state.outputs.swap_remove(output_index);
<<<<<<< HEAD
                state
                    .output_names_to_delete
                    .push(output.name.clone().unwrap());
                output.destroy(conn);
=======
                Rc::into_inner(output).unwrap().into_inner().destroy(conn);
>>>>>>> 3932646a
            }
        }
        _ => (),
    }
}

fn gamma_control_cb(ctx: EventCtx<State, ZwlrGammaControlV1>) {
    let output_index = ctx
        .state
        .outputs
        .iter()
        .position(|o| o.borrow().gamma_control == ctx.proxy)
        .expect("Received event for unknown output");
    match ctx.event {
        zwlr_gamma_control_v1::Event::GammaSize(size) => {
            let mut output = ctx.state.outputs[output_index].borrow_mut();
            eprintln!("Output {}: ramp_size = {}", output.reg_name, size);
            output.ramp_size = size as usize;
            output.update_displayed_color(ctx.conn).unwrap();
        }
        zwlr_gamma_control_v1::Event::Failed => {
            let output = ctx.state.outputs.swap_remove(output_index);
            eprintln!(
                "Output {}: gamma_control::Event::Failed",
                output.borrow().reg_name
            );
            if let Some(output_name) = &output.borrow().name {
                ctx.state
                    .dbus_server
                    .borrow_mut()
                    .remove_output(&output_name);
            }
            Rc::into_inner(output)
                .unwrap()
                .into_inner()
                .destroy(ctx.conn);
        }
        _ => (),
    }
}

fn wl_output_cb(ctx: EventCtx<State, WlOutput>) {
    if let wl_output::Event::Name(name) = ctx.event {
        let output = ctx
            .state
            .outputs
<<<<<<< HEAD
            .iter_mut()
            .find(|o| o.wl == ctx.proxy)
            .unwrap();
        let name = String::from_utf8(name.into_bytes()).expect("invalid output name");
        eprintln!("Output {}: name = {name:?}", output.reg_name);
        ctx.state.new_output_names.push(name.clone());
        output.name = Some(name);
=======
            .iter()
            .find(|o| o.borrow().wl == ctx.proxy)
            .unwrap();
        let name = String::from_utf8(name.into_bytes()).expect("invalid output name");
        eprintln!("Output {}: name = {name:?}", output.borrow().reg_name);
        output.borrow_mut().name = Some(name);
        ctx.state
            .dbus_server
            .borrow_mut()
            .add_output(output.clone());
>>>>>>> 3932646a
    }
}<|MERGE_RESOLUTION|>--- conflicted
+++ resolved
@@ -15,23 +15,6 @@
 use std::rc::Rc;
 
 use crate::color::{colorramp_fill, Color};
-<<<<<<< HEAD
-use crate::dbus_server::RootServer;
-
-#[derive(Debug)]
-pub enum Request {
-    SetColor { color: Color, output_name: String },
-}
-
-pub async fn run(
-    mut rx: mpsc::Receiver<Request>,
-    tx: mpsc::Sender<Request>,
-    mut instance: zbus::Connection,
-    root_server: RootServer,
-) -> Result<()> {
-    let (mut conn, globals) = Connection::async_connect_and_collect_globals().await?;
-    conn.add_registry_cb(wl_registry_cb);
-=======
 use crate::dbus_server::DbusServer;
 use crate::State;
 
@@ -44,51 +27,12 @@
         self.conn.as_raw_fd()
     }
 }
->>>>>>> 3932646a
 
 impl Wayland {
     pub fn new(dbus_server: Rc<RefCell<DbusServer>>) -> Result<(Self, State)> {
         let (mut conn, globals) = Connection::connect_and_collect_globals()?;
         conn.add_registry_cb(wl_registry_cb);
 
-<<<<<<< HEAD
-    let outputs = globals
-        .iter()
-        .filter(|g| g.is::<WlOutput>())
-        .map(|output| Output::bind(&mut conn, output, gamma_manager))
-        .collect();
-
-    let mut state = State {
-        color: Default::default(),
-        outputs,
-        gamma_manager,
-        new_output_names: Vec::new(),
-        output_names_to_delete: Vec::new(),
-    };
-
-    loop {
-        conn.async_flush().await?;
-
-        tokio::select! {
-            recv_events = conn.async_recv_events() => {
-                recv_events?;
-                conn.dispatch_events(&mut state);
-                while let Some(output_name) = state.new_output_names.pop() {
-                    root_server.add_output(&mut instance, tx.clone(), output_name).await?;
-                }
-                while let Some(output_name) = state.output_names_to_delete.pop() {
-                    root_server.remove_output(&mut instance, output_name).await?;
-                }
-            }
-            Some(request) = rx.recv() => {
-                let Request::SetColor { color, output_name } = request;
-                state.color = color;
-                state
-                    .outputs
-                    .iter_mut()
-                    .filter(|o| o.name.as_ref() == Some(&output_name))
-                    .try_for_each(|o| o.set_color(&mut conn, color))?;
-=======
         let gamma_manager = globals.bind(&mut conn, 1)?;
 
         let outputs = globals
@@ -119,7 +63,6 @@
             let mut output = output.borrow_mut();
             if output.color_changed {
                 output.update_displayed_color(&mut self.conn)?;
->>>>>>> 3932646a
             }
         }
         self.conn.flush(IoMode::Blocking)?;
@@ -128,20 +71,7 @@
 }
 
 #[derive(Debug)]
-<<<<<<< HEAD
-struct State {
-    color: Color,
-    outputs: Vec<Output>,
-    gamma_manager: ZwlrGammaControlManagerV1,
-    new_output_names: Vec<String>,
-    output_names_to_delete: Vec<String>,
-}
-
-#[derive(Debug)]
-struct Output {
-=======
 pub struct Output {
->>>>>>> 3932646a
     reg_name: u32,
     wl: WlOutput,
     name: Option<String>,
@@ -240,14 +170,7 @@
                     state.dbus_server.borrow_mut().remove_output(&output_name);
                 }
                 let output = state.outputs.swap_remove(output_index);
-<<<<<<< HEAD
-                state
-                    .output_names_to_delete
-                    .push(output.name.clone().unwrap());
-                output.destroy(conn);
-=======
                 Rc::into_inner(output).unwrap().into_inner().destroy(conn);
->>>>>>> 3932646a
             }
         }
         _ => (),
@@ -294,15 +217,6 @@
         let output = ctx
             .state
             .outputs
-<<<<<<< HEAD
-            .iter_mut()
-            .find(|o| o.wl == ctx.proxy)
-            .unwrap();
-        let name = String::from_utf8(name.into_bytes()).expect("invalid output name");
-        eprintln!("Output {}: name = {name:?}", output.reg_name);
-        ctx.state.new_output_names.push(name.clone());
-        output.name = Some(name);
-=======
             .iter()
             .find(|o| o.borrow().wl == ctx.proxy)
             .unwrap();
@@ -313,6 +227,5 @@
             .dbus_server
             .borrow_mut()
             .add_output(output.clone());
->>>>>>> 3932646a
     }
 }