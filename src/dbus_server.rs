<<<<<<< HEAD
use std::sync::Arc;
=======
use std::cell::RefCell;
use std::collections::HashMap;
use std::os::fd::{AsRawFd, RawFd};
use std::rc::Rc;
>>>>>>> 3932646a

use crate::color::Color;
use crate::{wayland, State};
use anyhow::Result;
<<<<<<< HEAD
use tokio::sync::{mpsc, Mutex};
use zbus::{dbus_interface, Connection};

#[derive(Debug, Default, Clone)]
pub struct RootServer {
    outputs: Arc<Mutex<Vec<Arc<Mutex<Output>>>>>,
}

#[derive(Debug)]
struct Server(Arc<Mutex<Output>>);

#[derive(Debug)]
struct Output {
    tx: mpsc::Sender<Request>,
    color: Color,
    output_name: String,
}

pub async fn run() -> Result<Option<(Connection, RootServer)>> {
    let mut builder = zbus::ConnectionBuilder::session()?;
    let root_server = RootServer::default();
    builder = builder.serve_at("/", root_server.clone())?;
    builder = builder.name("rs.wl-gammarelay")?;
    let session = builder.build().await;
    match session {
        Err(zbus::Error::NameTaken) => Ok(None),
        Err(e) => Err(e.into()),
        Ok(server) => Ok(Some((server, root_server))),
    }
}

impl Output {
    async fn send_color(&self) {
        let _ = self
            .tx
            .send(Request::SetColor {
                color: self.color,
                output_name: self.output_name.clone(),
            })
            .await;
    }
}

#[dbus_interface(name = "rs.wl.gammarelay")]
impl Server {
    #[dbus_interface(property)]
    async fn temperature(&self) -> u16 {
        let output = self.0.lock().await;
        output.color.temp
    }

    #[dbus_interface(property)]
    async fn set_temperature(&mut self, temp: u16) -> Result<(), zbus::fdo::Error> {
        if (1000..=10000).contains(&temp) {
            let mut output = self.0.lock().await;
            output.color.temp = temp;
            output.send_color().await;
            Ok(())
        } else {
            Err(zbus::fdo::Error::InvalidArgs(
                "temperature must be in range [1000,10000]".into(),
            ))
=======
use rustbus::{
    connection::Timeout,
    get_session_bus_path,
    message_builder::MarshalledMessage,
    params::{Param, Variant},
    wire::unmarshal::traits::Variant as UnVariant,
    DuplexConn, MessageBuilder,
};
use rustbus_service::rustbus;
use rustbus_service::{Access, InterfaceImp, MethodContext, PropContext, Service};

pub struct DbusServer {
    conn: DuplexConn,
    service: Service<State>,
}

impl AsRawFd for DbusServer {
    fn as_raw_fd(&self) -> RawFd {
        self.conn.as_raw_fd()
    }
}

impl DbusServer {
    pub fn new() -> Result<Option<Self>> {
        let mut conn = rustbus::DuplexConn::connect_to_bus(get_session_bus_path()?, true)?;
        conn.send_hello(Timeout::Infinite)?;

        let mut service = Service::new();

        let req_name_serial =
            conn.send
                .send_message_write_all(&rustbus::standard_messages::request_name(
                    "rs.wl-gammarelay",
                    0,
                ))?;
        let req_name_resp = service.get_reply(&mut conn, req_name_serial, Timeout::Infinite)?;
        if req_name_resp.body.parser().get::<u32>()?
            != rustbus::standard_messages::DBUS_REQUEST_NAME_REPLY_PRIMARY_OWNER
        {
            return Ok(None);
>>>>>>> 3932646a
        }

<<<<<<< HEAD
    async fn update_temperature(
        &mut self,
        #[zbus(signal_context)] cx: zbus::SignalContext<'_>,
        delta_temp: i16,
    ) -> Result<(), zbus::fdo::Error> {
        {
            let mut output = self.0.lock().await;
            output.color.temp = (output.color.temp as i16 + delta_temp).clamp(1_000, 10_000) as _;
            output.send_color().await;
        }
        self.temperature_changed(&cx).await?;
        Ok(())
    }

    #[dbus_interface(property)]
    async fn gamma(&self) -> f64 {
        let output = self.0.lock().await;
        output.color.gamma
    }

    #[dbus_interface(property)]
    async fn set_gamma(&mut self, gamma: f64) -> Result<(), zbus::fdo::Error> {
        if gamma > 0.0 {
            let mut output = self.0.lock().await;
            output.color.gamma = gamma;
            output.send_color().await;
            Ok(())
        } else {
            Err(zbus::fdo::Error::InvalidArgs(
                "gamma must be greater than zero".into(),
            ))
        }
    }

    async fn update_gamma(
        &mut self,
        #[zbus(signal_context)] cx: zbus::SignalContext<'_>,
        delta_gamma: f64,
    ) -> Result<(), zbus::fdo::Error> {
        {
            let mut output = self.0.lock().await;
            output.color.gamma = (output.color.gamma + delta_gamma).max(0.0);
            output.send_color().await;
        }
        self.gamma_changed(&cx).await?;
=======
        let gammarelay_root_iface = InterfaceImp::new("rs.wl.gammarelay")
            .with_method::<(), ()>("ToggleInverted", toggle_inverted_root_cb)
            .with_method::<UpdateTemperatureArgs, ()>(
                "UpdateTemperature",
                update_temperature_root_cb,
            )
            .with_method::<UpdateGammaArgs, ()>("UpdateGamma", update_gamma_root_cb)
            .with_method::<UpdateBrightnessArgs, ()>("UpdateBrightness", update_brightness_root_cb)
            .with_prop(
                "Inverted",
                Access::ReadWrite(get_inverted_root_cb, set_inverted_root_cb),
            )
            .with_prop(
                "Temperature",
                Access::ReadWrite(get_temperature_root_cb, set_temperature_root_cb),
            )
            .with_prop(
                "Gamma",
                Access::ReadWrite(get_gamma_root_cb, set_gamma_root_cb),
            )
            .with_prop(
                "Brightness",
                Access::ReadWrite(get_brightness_root_cb, set_brightness_root_cb),
            );

        let root = service.root_mut();
        root.add_interface(gammarelay_root_iface);
        root.add_child("outputs", rustbus_service::Object::new());

        Ok(Some(Self { conn, service }))
    }

    pub fn add_output(&mut self, output: Rc<RefCell<wayland::Output>>) {
        let output_clone = output.clone();
        let toggle_inverted_output_cb = move |ctx: &mut MethodContext<State>, _args: ()| {
            let global_color = ctx.state.color();

            let mut output = output_clone.borrow_mut();
            let color = output.color();
            let inverted = !color.inverted;
            output.set_color(Color { inverted, ..color });

            let value = inverted.into();
            signal_change(&mut ctx.conn.send, ctx.object_path, "Inverted", value);

            if ctx.state.color().inverted != global_color.inverted {
                let value = inverted.into();
                signal_change(&mut ctx.conn.send, "/", "Inverted", value);
            }
        };

        let output_clone = output.clone();
        let get_inverted_output_cb =
            move |_ctx: PropContext<State>| output_clone.borrow().color().inverted;

        let output_clone = output.clone();
        let set_inverted_output_cb = move |ctx: PropContext<State>, val: UnVariant| {
            let global_color = ctx.state.color();

            let mut output = output_clone.borrow_mut();
            let color = output.color();
            let inverted = val.get::<bool>().unwrap();

            if color.inverted != inverted {
                output.set_color(Color { inverted, ..color });

                let value = inverted.into();
                signal_change(&mut ctx.conn.send, ctx.object_path, "Inverted", value);

                if ctx.state.color().inverted != global_color.inverted {
                    let value = inverted.into();
                    signal_change(&mut ctx.conn.send, "/", "Inverted", value);
                }
            }
        };

        let output_clone = output.clone();
        let update_brightness_output_cb =
            move |ctx: &mut MethodContext<State>, args: UpdateBrightnessArgs| {
                let global_color = ctx.state.color();

                let output = output_clone.borrow_mut();
                let color = output.color();
                let brightness = (color.brightness + args.delta).clamp(0.0, 1.0);

                if color.brightness != brightness {
                    let value = brightness.into();
                    signal_change(&mut ctx.conn.send, ctx.object_path, "Brightness", value);

                    let brightness = ctx.state.color().brightness;
                    if brightness != global_color.brightness {
                        let value = brightness.into();
                        signal_change(&mut ctx.conn.send, "/", "Brightness", value);
                    }
                }
            };

        let output_clone = output.clone();
        let get_brightness_output_cb =
            move |_ctx: PropContext<State>| output_clone.borrow().color().brightness;

        let output_clone = output.clone();
        let set_brightness_output_cb = move |ctx: PropContext<State>, val: UnVariant| {
            let global_color = ctx.state.color();

            let output = output_clone.borrow_mut();
            let color = output.color();
            let brightness = val.get::<f64>().unwrap().clamp(0.0, 1.0);

            if color.brightness != brightness {
                let value = brightness.into();
                signal_change(&mut ctx.conn.send, ctx.object_path, "Brightness", value);

                let brightness = ctx.state.color().brightness;
                if brightness != global_color.brightness {
                    let value = brightness.into();
                    signal_change(&mut ctx.conn.send, "/", "Brightness", value);
                }
            }
        };

        let output_clone = output.clone();
        let update_temperature_output_cb =
            move |ctx: &mut MethodContext<State>, args: UpdateTemperatureArgs| {
                let global_color = ctx.state.color();

                let output = output_clone.borrow_mut();
                let color = output.color();
                let temp = (color.temp as i16 + args.delta).clamp(1_000, 10_000) as u16;

                if color.temp != temp {
                    let value = temp.into();
                    signal_change(&mut ctx.conn.send, ctx.object_path, "Temperature", value);

                    let temp = ctx.state.color().temp;
                    if temp != global_color.temp {
                        let value = temp.into();
                        signal_change(&mut ctx.conn.send, "/", "Temperature", value);
                    }
                }
            };

        let output_clone = output.clone();
        let get_temperature_output_cb =
            move |_ctx: PropContext<State>| output_clone.borrow().color().temp;

        let output_clone = output.clone();
        let set_temperature_output_cb = move |ctx: PropContext<State>, val: UnVariant| {
            let global_color = ctx.state.color();

            let output = output_clone.borrow_mut();
            let color = output.color();
            let temp = val.get::<u16>().unwrap().clamp(1_000, 10_000);

            if color.temp != temp {
                let value = temp.into();
                signal_change(&mut ctx.conn.send, ctx.object_path, "Temperature", value);

                let temp = ctx.state.color().temp;
                if temp != global_color.temp {
                    let value = temp.into();
                    signal_change(&mut ctx.conn.send, "/", "Temperature", value);
                }
            }
        };

        let output_clone = output.clone();
        let update_gamma_output_cb =
            move |ctx: &mut MethodContext<State>, args: UpdateGammaArgs| {
                let global_color = ctx.state.color();

                let output = output_clone.borrow_mut();
                let color = output.color();
                let gamma = (color.gamma + args.delta).max(0.1);

                if color.gamma != gamma {
                    let value = gamma.into();
                    signal_change(&mut ctx.conn.send, ctx.object_path, "Gamma", value);

                    let gamma = ctx.state.color().gamma;
                    if gamma != global_color.gamma {
                        let value = gamma.into();
                        signal_change(&mut ctx.conn.send, "/", "Gamma", value);
                    }
                }
            };

        let output_clone = output.clone();
        let get_gamma_output_cb =
            move |_ctx: PropContext<State>| output_clone.borrow().color().gamma;

        let output_clone = output.clone();
        let set_gamma_output_cb = move |ctx: PropContext<State>, val: UnVariant| {
            let global_color = ctx.state.color();

            let output = output_clone.borrow_mut();
            let color = output.color();
            let gamma = val.get::<f64>().unwrap().max(0.1);

            if color.gamma != gamma {
                let value = gamma.into();
                signal_change(&mut ctx.conn.send, ctx.object_path, "Gamma", value);

                let gamma = ctx.state.color().gamma;
                if gamma != global_color.gamma {
                    let value = gamma.into();
                    signal_change(&mut ctx.conn.send, "/", "Gamma", value);
                }
            }
        };

        let gammarelay_output_iface = InterfaceImp::new("rs.wl.gammarelay")
            .with_method::<(), ()>("ToggleInverted", toggle_inverted_output_cb)
            .with_method::<UpdateTemperatureArgs, ()>(
                "UpdateTemperature",
                update_temperature_output_cb,
            )
            .with_method::<UpdateGammaArgs, ()>("UpdateGamma", update_gamma_output_cb)
            .with_method::<UpdateBrightnessArgs, ()>(
                "UpdateBrightness",
                update_brightness_output_cb,
            )
            .with_prop(
                "Inverted",
                Access::ReadWrite(get_inverted_output_cb, set_inverted_output_cb),
            )
            .with_prop(
                "Temperature",
                Access::ReadWrite(get_temperature_output_cb, set_temperature_output_cb),
            )
            .with_prop(
                "Gamma",
                Access::ReadWrite(get_gamma_output_cb, set_gamma_output_cb),
            )
            .with_prop(
                "Brightness",
                Access::ReadWrite(get_brightness_output_cb, set_brightness_output_cb),
            );

        let mut object = rustbus_service::Object::new();
        object.add_interface(gammarelay_output_iface);

        let outputs_object = self
            .service
            .get_object_mut("/outputs")
            .expect("object /outputs not found");
        outputs_object.add_child(output.borrow().name().replace('-', "_"), object);
    }

    pub fn remove_output(&mut self, name: &str) {
        todo!();
    }

    pub fn poll(&mut self, state: &mut State) -> Result<()> {
        self.service.run(&mut self.conn, state, Timeout::Nonblock)?;
>>>>>>> 3932646a
        Ok(())
    }
}

fn toggle_inverted_root_cb(ctx: &mut MethodContext<State>, _args: ()) {
    let inverted = !ctx.state.color().inverted;
    ctx.state.set_inverted(inverted);

<<<<<<< HEAD
    #[dbus_interface(property)]
    async fn brightness(&self) -> f64 {
        let output = self.0.lock().await;
        output.color.brightness
=======
    let sig = prop_changed_message(
        ctx.object_path,
        "rs.wl.gammarelay",
        "Inverted",
        inverted.into(),
    );
    ctx.conn.send.send_message_write_all(&sig).unwrap();
}

fn get_inverted_root_cb(ctx: PropContext<State>) -> bool {
    ctx.state.color().inverted
}

fn set_inverted_root_cb(ctx: PropContext<State>, val: UnVariant) {
    let val = val.get::<bool>().unwrap();
    if ctx.state.color().inverted != val {
        ctx.state.set_inverted(val);

        let sig = prop_changed_message(ctx.object_path, "rs.wl.gammarelay", ctx.name, val.into());
        ctx.conn.send.send_message_write_all(&sig).unwrap();
>>>>>>> 3932646a
    }
}

<<<<<<< HEAD
    #[dbus_interface(property)]
    async fn set_brightness(&mut self, brightness: f64) -> Result<(), zbus::fdo::Error> {
        if (0.0..=1.0).contains(&brightness) {
            let mut output = self.0.lock().await;
            output.color.brightness = brightness;
            output.send_color().await;
            Ok(())
        } else {
            Err(zbus::fdo::Error::InvalidArgs(
                "brightness must be in range [0,1]".into(),
            ))
        }
=======
#[derive(rustbus_service::Args)]
struct UpdateBrightnessArgs {
    delta: f64,
}

fn update_brightness_root_cb(ctx: &mut MethodContext<State>, args: UpdateBrightnessArgs) {
    let updated = ctx.state.update_brightness(args.delta);

    if updated {
        let sig = prop_changed_message(
            ctx.object_path,
            "rs.wl.gammarelay",
            "Brightness",
            ctx.state.color().brightness.into(),
        );
        ctx.conn.send.send_message_write_all(&sig).unwrap();
>>>>>>> 3932646a
    }
}

<<<<<<< HEAD
    async fn update_brightness(
        &mut self,
        #[zbus(signal_context)] cx: zbus::SignalContext<'_>,
        delta_brightness: f64,
    ) -> Result<(), zbus::fdo::Error> {
        {
            let mut output = self.0.lock().await;
            output.color.brightness = (output.color.brightness + delta_brightness).clamp(0.0, 1.0);
            output.send_color().await;
        }
        self.brightness_changed(&cx).await?;
        Ok(())
=======
fn get_brightness_root_cb(ctx: PropContext<State>) -> f64 {
    ctx.state.color().brightness
}

fn set_brightness_root_cb(ctx: PropContext<State>, val: UnVariant) {
    let val = val.get::<f64>().unwrap().clamp(0.0, 1.0);
    if ctx.state.color().brightness != val {
        ctx.state.set_brightness(val);

        let sig = prop_changed_message(ctx.object_path, "rs.wl.gammarelay", ctx.name, val.into());
        ctx.conn.send.send_message_write_all(&sig).unwrap();
>>>>>>> 3932646a
    }
}

<<<<<<< HEAD
    #[dbus_interface(property)]
    async fn inverted(&self) -> bool {
        let output = self.0.lock().await;
        output.color.inverted
=======
#[derive(rustbus_service::Args)]
struct UpdateTemperatureArgs {
    delta: i16,
}

fn update_temperature_root_cb(ctx: &mut MethodContext<State>, args: UpdateTemperatureArgs) {
    let updated = ctx.state.update_temperature(args.delta);

    if updated {
        let sig = prop_changed_message(
            ctx.object_path,
            "rs.wl.gammarelay",
            "Temperature",
            ctx.state.color().temp.into(),
        );
        ctx.conn.send.send_message_write_all(&sig).unwrap();
>>>>>>> 3932646a
    }
}

fn get_temperature_root_cb(ctx: PropContext<State>) -> u16 {
    ctx.state.color().temp
}

fn set_temperature_root_cb(ctx: PropContext<State>, val: UnVariant) {
    let val = val.get::<u16>().unwrap().clamp(1_000, 10_000);
    if ctx.state.color().temp != val {
        ctx.state.set_temperature(val);

<<<<<<< HEAD
    #[dbus_interface(property)]
    async fn set_inverted(&mut self, value: bool) {
        let mut output = self.0.lock().await;
        output.color.inverted = value;
        output.send_color().await;
=======
        let sig = prop_changed_message(ctx.object_path, "rs.wl.gammarelay", ctx.name, val.into());
        ctx.conn.send.send_message_write_all(&sig).unwrap();
>>>>>>> 3932646a
    }
}

<<<<<<< HEAD
    async fn toggle_inverted(
        &mut self,
        #[zbus(signal_context)] cx: zbus::SignalContext<'_>,
    ) -> Result<(), zbus::fdo::Error> {
        {
            let mut output = self.0.lock().await;
            output.color.inverted = !output.color.inverted;
            output.send_color().await;
        }
        self.brightness_changed(&cx).await?;
        Ok(())
    }
}

impl RootServer {
    pub async fn add_output(
        &self,
        instance: &mut Connection,
        tx: mpsc::Sender<Request>,
        output_name: String,
    ) -> Result<()> {
        let path = format!("/outputs/{}", output_name.replace('-', "_"));
        let output = Output {
            tx,
            output_name,
            color: Default::default(),
        };
        let server = Server(Arc::new(Mutex::new(output)));
        self.outputs.lock().await.push(server.0.clone());
        instance.object_server().at(path, server).await?;

        Ok(())
    }

    pub async fn remove_output(
        &self,
        instance: &mut Connection,
        output_name: String,
    ) -> Result<()> {
        let mut outputs = self.outputs.lock().await;
        let mut output_index = None;
        for (index, output) in outputs.iter().enumerate() {
            if output.lock().await.output_name == output_name {
                output_index = Some(index);
                break;
            }
        }
        if let Some(index) = output_index {
            outputs.remove(index);
            let path = format!("/outputs/{}", output_name.replace('-', "_"));
            instance.object_server().remove::<Server, _>(path).await?;
        }

        Ok(())
    }
}

#[dbus_interface(name = "rs.wl.gammarelay")]
impl RootServer {
    #[dbus_interface(property)]
    async fn temperature(&self) -> u16 {
        let outputs = self.outputs.lock().await;
        let mut temp_sum = 0;
        for output in outputs.iter() {
            let output = output.lock().await;
            temp_sum += output.color.temp;
        }
        temp_sum / outputs.len() as u16
    }

    #[dbus_interface(property)]
    async fn set_temperature(&mut self, temp: u16) -> Result<(), zbus::fdo::Error> {
        if (1000..=10000).contains(&temp) {
            let outputs = self.outputs.lock().await;
            for output in outputs.iter() {
                let mut output = output.lock().await;
                output.color.temp = temp;
                output.send_color().await;
            }
            Ok(())
        } else {
            Err(zbus::fdo::Error::InvalidArgs(
                "temperature must be in range [1000,10000]".into(),
            ))
        }
    }

    async fn update_temperature(
        &mut self,
        #[zbus(signal_context)] cx: zbus::SignalContext<'_>,
        delta_temp: i16,
    ) -> Result<(), zbus::fdo::Error> {
        {
            let outputs = self.outputs.lock().await;
            for output in outputs.iter() {
                let mut output = output.lock().await;
                output.color.temp =
                    (output.color.temp as i16 + delta_temp).clamp(1_000, 10_000) as _;
                output.send_color().await;
            }
        }
        self.temperature_changed(&cx).await?;
        Ok(())
    }

    #[dbus_interface(property)]
    async fn gamma(&self) -> f64 {
        let outputs = self.outputs.lock().await;
        let mut gamma_sum = 0.0;
        for output in outputs.iter() {
            let output = output.lock().await;
            gamma_sum += output.color.gamma;
        }
        gamma_sum / outputs.len() as f64
    }

    #[dbus_interface(property)]
    async fn set_gamma(&mut self, gamma: f64) -> Result<(), zbus::fdo::Error> {
        if gamma > 0.0 {
            let outputs = self.outputs.lock().await;
            for output in outputs.iter() {
                let mut output = output.lock().await;
                output.color.gamma = gamma;
                output.send_color().await;
            }
            Ok(())
        } else {
            Err(zbus::fdo::Error::InvalidArgs(
                "gamma must be greater than zero".into(),
            ))
        }
    }

    async fn update_gamma(
        &mut self,
        #[zbus(signal_context)] cx: zbus::SignalContext<'_>,
        delta_gamma: f64,
    ) -> Result<(), zbus::fdo::Error> {
        {
            let outputs = self.outputs.lock().await;
            for output in outputs.iter() {
                let mut output = output.lock().await;
                output.color.gamma = (output.color.gamma + delta_gamma).max(0.0);
                output.send_color().await;
            }
        }
        self.gamma_changed(&cx).await?;
        Ok(())
    }

    #[dbus_interface(property)]
    async fn brightness(&self) -> f64 {
        let outputs = self.outputs.lock().await;
        let mut brightness_sum = 0.0;
        for output in outputs.iter() {
            let output = output.lock().await;
            brightness_sum += output.color.brightness;
        }
        brightness_sum / outputs.len() as f64
    }

    #[dbus_interface(property)]
    async fn set_brightness(&mut self, brightness: f64) -> Result<(), zbus::fdo::Error> {
        if (0.0..=1.0).contains(&brightness) {
            let outputs = self.outputs.lock().await;
            for output in outputs.iter() {
                let mut output = output.lock().await;
                output.color.brightness = brightness;
                output.send_color().await;
            }
            Ok(())
        } else {
            Err(zbus::fdo::Error::InvalidArgs(
                "brightness must be in range [0,1]".into(),
            ))
        }
    }

    async fn update_brightness(
        &mut self,
        #[zbus(signal_context)] cx: zbus::SignalContext<'_>,
        delta_brightness: f64,
    ) -> Result<(), zbus::fdo::Error> {
        {
            let outputs = self.outputs.lock().await;
            for output in outputs.iter() {
                let mut output = output.lock().await;
                output.color.brightness =
                    (output.color.brightness + delta_brightness).clamp(0.0, 1.0);
                output.send_color().await;
            }
        }
        self.brightness_changed(&cx).await?;
        Ok(())
    }

    #[dbus_interface(property)]
    async fn inverted(&self) -> bool {
        let outputs = self.outputs.lock().await;
        let mut all_inverted = true;
        for output in outputs.iter() {
            let output = output.lock().await;
            all_inverted &= output.color.inverted;
            if !all_inverted {
                break;
            }
        }
        all_inverted
    }

    #[dbus_interface(property)]
    async fn set_inverted(&mut self, value: bool) {
        let outputs = self.outputs.lock().await;
        for output in outputs.iter() {
            let mut output = output.lock().await;
            output.color.inverted = value;
            output.send_color().await;
        }
    }

    async fn toggle_inverted(
        &mut self,
        #[zbus(signal_context)] cx: zbus::SignalContext<'_>,
    ) -> Result<(), zbus::fdo::Error> {
        let inverted = self.inverted().await;
        {
            let outputs = self.outputs.lock().await;
            for output in outputs.iter() {
                let mut output = output.lock().await;
                output.color.inverted = !inverted;
                output.send_color().await;
            }
        }
        self.brightness_changed(&cx).await?;
        Ok(())
=======
#[derive(rustbus_service::Args)]
struct UpdateGammaArgs {
    delta: f64,
}

fn update_gamma_root_cb(ctx: &mut MethodContext<State>, args: UpdateGammaArgs) {
    let updated = ctx.state.update_gamma(args.delta);

    if updated {
        let sig = prop_changed_message(
            ctx.object_path,
            "rs.wl.gammarelay",
            "Gamma",
            ctx.state.color().gamma.into(),
        );
        ctx.conn.send.send_message_write_all(&sig).unwrap();
>>>>>>> 3932646a
    }
}

fn get_gamma_root_cb(ctx: PropContext<State>) -> f64 {
    ctx.state.color().gamma
}

fn set_gamma_root_cb(ctx: PropContext<State>, val: UnVariant) {
    let val = val.get::<f64>().unwrap().max(0.1);
    if ctx.state.color().gamma != val {
        ctx.state.set_gamma(val);

        let sig = prop_changed_message(ctx.object_path, "rs.wl.gammarelay", ctx.name, val.into());
        ctx.conn.send.send_message_write_all(&sig).unwrap();
    }
}

fn prop_changed_message(path: &str, iface: &str, prop: &str, value: Param) -> MarshalledMessage {
    let mut map = HashMap::new();
    map.insert(
        prop,
        Variant {
            sig: value.sig(),
            value,
        },
    );

    let mut sig = MessageBuilder::new()
        .signal("org.freedesktop.DBus.Properties", "PropertiesChanged", path)
        .build();
    sig.body.push_param(iface).unwrap();
    sig.body.push_param(map).unwrap();
    sig.body.push_param::<&[&str]>(&[]).unwrap();
    sig
}

fn signal_change(send: &mut rustbus::SendConn, path: &str, prop: &str, value: Param) {
    let output_sig = prop_changed_message(path, "rs.wl.gammarelay", prop, value);
    send.send_message_write_all(&output_sig).unwrap();
}<|MERGE_RESOLUTION|>--- conflicted
+++ resolved
@@ -1,79 +1,11 @@
-<<<<<<< HEAD
-use std::sync::Arc;
-=======
 use std::cell::RefCell;
 use std::collections::HashMap;
 use std::os::fd::{AsRawFd, RawFd};
 use std::rc::Rc;
->>>>>>> 3932646a
 
 use crate::color::Color;
 use crate::{wayland, State};
 use anyhow::Result;
-<<<<<<< HEAD
-use tokio::sync::{mpsc, Mutex};
-use zbus::{dbus_interface, Connection};
-
-#[derive(Debug, Default, Clone)]
-pub struct RootServer {
-    outputs: Arc<Mutex<Vec<Arc<Mutex<Output>>>>>,
-}
-
-#[derive(Debug)]
-struct Server(Arc<Mutex<Output>>);
-
-#[derive(Debug)]
-struct Output {
-    tx: mpsc::Sender<Request>,
-    color: Color,
-    output_name: String,
-}
-
-pub async fn run() -> Result<Option<(Connection, RootServer)>> {
-    let mut builder = zbus::ConnectionBuilder::session()?;
-    let root_server = RootServer::default();
-    builder = builder.serve_at("/", root_server.clone())?;
-    builder = builder.name("rs.wl-gammarelay")?;
-    let session = builder.build().await;
-    match session {
-        Err(zbus::Error::NameTaken) => Ok(None),
-        Err(e) => Err(e.into()),
-        Ok(server) => Ok(Some((server, root_server))),
-    }
-}
-
-impl Output {
-    async fn send_color(&self) {
-        let _ = self
-            .tx
-            .send(Request::SetColor {
-                color: self.color,
-                output_name: self.output_name.clone(),
-            })
-            .await;
-    }
-}
-
-#[dbus_interface(name = "rs.wl.gammarelay")]
-impl Server {
-    #[dbus_interface(property)]
-    async fn temperature(&self) -> u16 {
-        let output = self.0.lock().await;
-        output.color.temp
-    }
-
-    #[dbus_interface(property)]
-    async fn set_temperature(&mut self, temp: u16) -> Result<(), zbus::fdo::Error> {
-        if (1000..=10000).contains(&temp) {
-            let mut output = self.0.lock().await;
-            output.color.temp = temp;
-            output.send_color().await;
-            Ok(())
-        } else {
-            Err(zbus::fdo::Error::InvalidArgs(
-                "temperature must be in range [1000,10000]".into(),
-            ))
-=======
 use rustbus::{
     connection::Timeout,
     get_session_bus_path,
@@ -114,56 +46,8 @@
             != rustbus::standard_messages::DBUS_REQUEST_NAME_REPLY_PRIMARY_OWNER
         {
             return Ok(None);
->>>>>>> 3932646a
         }
 
-<<<<<<< HEAD
-    async fn update_temperature(
-        &mut self,
-        #[zbus(signal_context)] cx: zbus::SignalContext<'_>,
-        delta_temp: i16,
-    ) -> Result<(), zbus::fdo::Error> {
-        {
-            let mut output = self.0.lock().await;
-            output.color.temp = (output.color.temp as i16 + delta_temp).clamp(1_000, 10_000) as _;
-            output.send_color().await;
-        }
-        self.temperature_changed(&cx).await?;
-        Ok(())
-    }
-
-    #[dbus_interface(property)]
-    async fn gamma(&self) -> f64 {
-        let output = self.0.lock().await;
-        output.color.gamma
-    }
-
-    #[dbus_interface(property)]
-    async fn set_gamma(&mut self, gamma: f64) -> Result<(), zbus::fdo::Error> {
-        if gamma > 0.0 {
-            let mut output = self.0.lock().await;
-            output.color.gamma = gamma;
-            output.send_color().await;
-            Ok(())
-        } else {
-            Err(zbus::fdo::Error::InvalidArgs(
-                "gamma must be greater than zero".into(),
-            ))
-        }
-    }
-
-    async fn update_gamma(
-        &mut self,
-        #[zbus(signal_context)] cx: zbus::SignalContext<'_>,
-        delta_gamma: f64,
-    ) -> Result<(), zbus::fdo::Error> {
-        {
-            let mut output = self.0.lock().await;
-            output.color.gamma = (output.color.gamma + delta_gamma).max(0.0);
-            output.send_color().await;
-        }
-        self.gamma_changed(&cx).await?;
-=======
         let gammarelay_root_iface = InterfaceImp::new("rs.wl.gammarelay")
             .with_method::<(), ()>("ToggleInverted", toggle_inverted_root_cb)
             .with_method::<UpdateTemperatureArgs, ()>(
@@ -419,7 +303,6 @@
 
     pub fn poll(&mut self, state: &mut State) -> Result<()> {
         self.service.run(&mut self.conn, state, Timeout::Nonblock)?;
->>>>>>> 3932646a
         Ok(())
     }
 }
@@ -428,12 +311,6 @@
     let inverted = !ctx.state.color().inverted;
     ctx.state.set_inverted(inverted);
 
-<<<<<<< HEAD
-    #[dbus_interface(property)]
-    async fn brightness(&self) -> f64 {
-        let output = self.0.lock().await;
-        output.color.brightness
-=======
     let sig = prop_changed_message(
         ctx.object_path,
         "rs.wl.gammarelay",
@@ -454,24 +331,9 @@
 
         let sig = prop_changed_message(ctx.object_path, "rs.wl.gammarelay", ctx.name, val.into());
         ctx.conn.send.send_message_write_all(&sig).unwrap();
->>>>>>> 3932646a
-    }
-}
-
-<<<<<<< HEAD
-    #[dbus_interface(property)]
-    async fn set_brightness(&mut self, brightness: f64) -> Result<(), zbus::fdo::Error> {
-        if (0.0..=1.0).contains(&brightness) {
-            let mut output = self.0.lock().await;
-            output.color.brightness = brightness;
-            output.send_color().await;
-            Ok(())
-        } else {
-            Err(zbus::fdo::Error::InvalidArgs(
-                "brightness must be in range [0,1]".into(),
-            ))
-        }
-=======
+    }
+}
+
 #[derive(rustbus_service::Args)]
 struct UpdateBrightnessArgs {
     delta: f64,
@@ -488,24 +350,9 @@
             ctx.state.color().brightness.into(),
         );
         ctx.conn.send.send_message_write_all(&sig).unwrap();
->>>>>>> 3932646a
-    }
-}
-
-<<<<<<< HEAD
-    async fn update_brightness(
-        &mut self,
-        #[zbus(signal_context)] cx: zbus::SignalContext<'_>,
-        delta_brightness: f64,
-    ) -> Result<(), zbus::fdo::Error> {
-        {
-            let mut output = self.0.lock().await;
-            output.color.brightness = (output.color.brightness + delta_brightness).clamp(0.0, 1.0);
-            output.send_color().await;
-        }
-        self.brightness_changed(&cx).await?;
-        Ok(())
-=======
+    }
+}
+
 fn get_brightness_root_cb(ctx: PropContext<State>) -> f64 {
     ctx.state.color().brightness
 }
@@ -517,16 +364,9 @@
 
         let sig = prop_changed_message(ctx.object_path, "rs.wl.gammarelay", ctx.name, val.into());
         ctx.conn.send.send_message_write_all(&sig).unwrap();
->>>>>>> 3932646a
-    }
-}
-
-<<<<<<< HEAD
-    #[dbus_interface(property)]
-    async fn inverted(&self) -> bool {
-        let output = self.0.lock().await;
-        output.color.inverted
-=======
+    }
+}
+
 #[derive(rustbus_service::Args)]
 struct UpdateTemperatureArgs {
     delta: i16,
@@ -543,7 +383,6 @@
             ctx.state.color().temp.into(),
         );
         ctx.conn.send.send_message_write_all(&sig).unwrap();
->>>>>>> 3932646a
     }
 }
 
@@ -556,256 +395,11 @@
     if ctx.state.color().temp != val {
         ctx.state.set_temperature(val);
 
-<<<<<<< HEAD
-    #[dbus_interface(property)]
-    async fn set_inverted(&mut self, value: bool) {
-        let mut output = self.0.lock().await;
-        output.color.inverted = value;
-        output.send_color().await;
-=======
         let sig = prop_changed_message(ctx.object_path, "rs.wl.gammarelay", ctx.name, val.into());
         ctx.conn.send.send_message_write_all(&sig).unwrap();
->>>>>>> 3932646a
-    }
-}
-
-<<<<<<< HEAD
-    async fn toggle_inverted(
-        &mut self,
-        #[zbus(signal_context)] cx: zbus::SignalContext<'_>,
-    ) -> Result<(), zbus::fdo::Error> {
-        {
-            let mut output = self.0.lock().await;
-            output.color.inverted = !output.color.inverted;
-            output.send_color().await;
-        }
-        self.brightness_changed(&cx).await?;
-        Ok(())
-    }
-}
-
-impl RootServer {
-    pub async fn add_output(
-        &self,
-        instance: &mut Connection,
-        tx: mpsc::Sender<Request>,
-        output_name: String,
-    ) -> Result<()> {
-        let path = format!("/outputs/{}", output_name.replace('-', "_"));
-        let output = Output {
-            tx,
-            output_name,
-            color: Default::default(),
-        };
-        let server = Server(Arc::new(Mutex::new(output)));
-        self.outputs.lock().await.push(server.0.clone());
-        instance.object_server().at(path, server).await?;
-
-        Ok(())
-    }
-
-    pub async fn remove_output(
-        &self,
-        instance: &mut Connection,
-        output_name: String,
-    ) -> Result<()> {
-        let mut outputs = self.outputs.lock().await;
-        let mut output_index = None;
-        for (index, output) in outputs.iter().enumerate() {
-            if output.lock().await.output_name == output_name {
-                output_index = Some(index);
-                break;
-            }
-        }
-        if let Some(index) = output_index {
-            outputs.remove(index);
-            let path = format!("/outputs/{}", output_name.replace('-', "_"));
-            instance.object_server().remove::<Server, _>(path).await?;
-        }
-
-        Ok(())
-    }
-}
-
-#[dbus_interface(name = "rs.wl.gammarelay")]
-impl RootServer {
-    #[dbus_interface(property)]
-    async fn temperature(&self) -> u16 {
-        let outputs = self.outputs.lock().await;
-        let mut temp_sum = 0;
-        for output in outputs.iter() {
-            let output = output.lock().await;
-            temp_sum += output.color.temp;
-        }
-        temp_sum / outputs.len() as u16
-    }
-
-    #[dbus_interface(property)]
-    async fn set_temperature(&mut self, temp: u16) -> Result<(), zbus::fdo::Error> {
-        if (1000..=10000).contains(&temp) {
-            let outputs = self.outputs.lock().await;
-            for output in outputs.iter() {
-                let mut output = output.lock().await;
-                output.color.temp = temp;
-                output.send_color().await;
-            }
-            Ok(())
-        } else {
-            Err(zbus::fdo::Error::InvalidArgs(
-                "temperature must be in range [1000,10000]".into(),
-            ))
-        }
-    }
-
-    async fn update_temperature(
-        &mut self,
-        #[zbus(signal_context)] cx: zbus::SignalContext<'_>,
-        delta_temp: i16,
-    ) -> Result<(), zbus::fdo::Error> {
-        {
-            let outputs = self.outputs.lock().await;
-            for output in outputs.iter() {
-                let mut output = output.lock().await;
-                output.color.temp =
-                    (output.color.temp as i16 + delta_temp).clamp(1_000, 10_000) as _;
-                output.send_color().await;
-            }
-        }
-        self.temperature_changed(&cx).await?;
-        Ok(())
-    }
-
-    #[dbus_interface(property)]
-    async fn gamma(&self) -> f64 {
-        let outputs = self.outputs.lock().await;
-        let mut gamma_sum = 0.0;
-        for output in outputs.iter() {
-            let output = output.lock().await;
-            gamma_sum += output.color.gamma;
-        }
-        gamma_sum / outputs.len() as f64
-    }
-
-    #[dbus_interface(property)]
-    async fn set_gamma(&mut self, gamma: f64) -> Result<(), zbus::fdo::Error> {
-        if gamma > 0.0 {
-            let outputs = self.outputs.lock().await;
-            for output in outputs.iter() {
-                let mut output = output.lock().await;
-                output.color.gamma = gamma;
-                output.send_color().await;
-            }
-            Ok(())
-        } else {
-            Err(zbus::fdo::Error::InvalidArgs(
-                "gamma must be greater than zero".into(),
-            ))
-        }
-    }
-
-    async fn update_gamma(
-        &mut self,
-        #[zbus(signal_context)] cx: zbus::SignalContext<'_>,
-        delta_gamma: f64,
-    ) -> Result<(), zbus::fdo::Error> {
-        {
-            let outputs = self.outputs.lock().await;
-            for output in outputs.iter() {
-                let mut output = output.lock().await;
-                output.color.gamma = (output.color.gamma + delta_gamma).max(0.0);
-                output.send_color().await;
-            }
-        }
-        self.gamma_changed(&cx).await?;
-        Ok(())
-    }
-
-    #[dbus_interface(property)]
-    async fn brightness(&self) -> f64 {
-        let outputs = self.outputs.lock().await;
-        let mut brightness_sum = 0.0;
-        for output in outputs.iter() {
-            let output = output.lock().await;
-            brightness_sum += output.color.brightness;
-        }
-        brightness_sum / outputs.len() as f64
-    }
-
-    #[dbus_interface(property)]
-    async fn set_brightness(&mut self, brightness: f64) -> Result<(), zbus::fdo::Error> {
-        if (0.0..=1.0).contains(&brightness) {
-            let outputs = self.outputs.lock().await;
-            for output in outputs.iter() {
-                let mut output = output.lock().await;
-                output.color.brightness = brightness;
-                output.send_color().await;
-            }
-            Ok(())
-        } else {
-            Err(zbus::fdo::Error::InvalidArgs(
-                "brightness must be in range [0,1]".into(),
-            ))
-        }
-    }
-
-    async fn update_brightness(
-        &mut self,
-        #[zbus(signal_context)] cx: zbus::SignalContext<'_>,
-        delta_brightness: f64,
-    ) -> Result<(), zbus::fdo::Error> {
-        {
-            let outputs = self.outputs.lock().await;
-            for output in outputs.iter() {
-                let mut output = output.lock().await;
-                output.color.brightness =
-                    (output.color.brightness + delta_brightness).clamp(0.0, 1.0);
-                output.send_color().await;
-            }
-        }
-        self.brightness_changed(&cx).await?;
-        Ok(())
-    }
-
-    #[dbus_interface(property)]
-    async fn inverted(&self) -> bool {
-        let outputs = self.outputs.lock().await;
-        let mut all_inverted = true;
-        for output in outputs.iter() {
-            let output = output.lock().await;
-            all_inverted &= output.color.inverted;
-            if !all_inverted {
-                break;
-            }
-        }
-        all_inverted
-    }
-
-    #[dbus_interface(property)]
-    async fn set_inverted(&mut self, value: bool) {
-        let outputs = self.outputs.lock().await;
-        for output in outputs.iter() {
-            let mut output = output.lock().await;
-            output.color.inverted = value;
-            output.send_color().await;
-        }
-    }
-
-    async fn toggle_inverted(
-        &mut self,
-        #[zbus(signal_context)] cx: zbus::SignalContext<'_>,
-    ) -> Result<(), zbus::fdo::Error> {
-        let inverted = self.inverted().await;
-        {
-            let outputs = self.outputs.lock().await;
-            for output in outputs.iter() {
-                let mut output = output.lock().await;
-                output.color.inverted = !inverted;
-                output.send_color().await;
-            }
-        }
-        self.brightness_changed(&cx).await?;
-        Ok(())
-=======
+    }
+}
+
 #[derive(rustbus_service::Args)]
 struct UpdateGammaArgs {
     delta: f64,
@@ -822,7 +416,6 @@
             ctx.state.color().gamma.into(),
         );
         ctx.conn.send.send_message_write_all(&sig).unwrap();
->>>>>>> 3932646a
     }
 }
 
